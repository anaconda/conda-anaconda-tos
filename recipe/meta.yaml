--- conflicted
+++ resolved
@@ -21,12 +21,8 @@
     - setuptools-scm
   run:
     - python >=3.8
-<<<<<<< HEAD
-    - conda
+    - conda >=23.9.0
     - rich
-=======
-    - conda >=23.9.0
->>>>>>> 3e7bcbb7
 
 test:
   imports:
