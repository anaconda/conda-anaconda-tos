--- conflicted
+++ resolved
@@ -17,23 +17,15 @@
     get_one_tos,
     reject_tos,
 )
-<<<<<<< HEAD
-from ..exceptions import CondaToSMissingError
-from ..path import CACHE_DIR, SEARCH_PATH
-=======
 from ..exceptions import CondaToSMissingError, CondaToSRejectedError
 from ..models import RemoteToSMetadata
->>>>>>> b248b71e
+from ..path import CACHE_DIR, SEARCH_PATH
 from .mappers import accepted_mapping, location_mapping
 from .prompt import FuzzyPrompt
 
 if TYPE_CHECKING:
     import os
-<<<<<<< HEAD
-=======
     from collections.abc import Iterable
-    from pathlib import Path
->>>>>>> b248b71e
 
     from conda.models.channel import Channel
 
@@ -128,25 +120,6 @@
     return 0
 
 
-<<<<<<< HEAD
-def render_info(console: Console | None = None) -> int:
-    """Display information about the ToS cache."""
-    table = Table(show_header=False)
-    table.add_column("Key")
-    table.add_column("Value")
-
-    table.add_row("SEARCH_PATH", "\n".join(SEARCH_PATH))
-    try:
-        relative_dir = Path("~", CACHE_DIR.relative_to(Path.home()))
-    except ValueError:
-        # ValueError: CACHE_DIR is not relative to the user's home directory
-        relative_dir = CACHE_DIR
-    table.add_row("CACHE_DIR", str(relative_dir))
-
-    console = console or Console()
-    console.print(table)
-
-=======
 def _prompt_acceptance(
     channel: Channel,
     metadata: RemoteToSMetadata,
@@ -215,5 +188,23 @@
         console.print(f"[bold red]{len(rejected)} channel ToS rejected")
         raise CondaToSRejectedError(*rejected)
     console.print(f"[bold green]{accepted} channel ToS accepted")
->>>>>>> b248b71e
+    return 0
+
+
+def render_info(console: Console | None = None) -> int:
+    """Display information about the ToS cache."""
+    table = Table(show_header=False)
+    table.add_column("Key")
+    table.add_column("Value")
+
+    table.add_row("SEARCH_PATH", "\n".join(SEARCH_PATH))
+    try:
+        relative_dir = Path("~", CACHE_DIR.relative_to(Path.home()))
+    except ValueError:
+        # ValueError: CACHE_DIR is not relative to the user's home directory
+        relative_dir = CACHE_DIR
+    table.add_row("CACHE_DIR", str(relative_dir))
+
+    console = console or Console()
+    console.print(table)
     return 0