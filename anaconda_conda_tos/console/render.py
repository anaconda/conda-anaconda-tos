# Copyright (C) 2024 Anaconda, Inc
# SPDX-License-Identifier: BSD-3-Clause
"""Render functions for console output."""

from __future__ import annotations

from pathlib import Path
from typing import TYPE_CHECKING

from rich.console import Console
from rich.table import Table

from ..api import (
    accept_tos,
    get_all_tos,
    get_channels,
    get_one_tos,
    reject_tos,
)
<<<<<<< HEAD
from ..exceptions import CondaToSMissingError
from .mappers import accepted_mapping, location_mapping, timestamp_mapping
=======
from ..exceptions import CondaToSMissingError, CondaToSRejectedError
from ..models import RemoteToSMetadata
from .mappers import accepted_mapping, location_mapping
from .prompt import FuzzyPrompt
>>>>>>> b248b71e

if TYPE_CHECKING:
    import os
    from collections.abc import Iterable
    from pathlib import Path

    from conda.models.channel import Channel


def render_list(
    *channels: str | Channel,
    tos_root: str | os.PathLike[str] | Path,
    cache_timeout: int | float | None,
    console: Console | None = None,
) -> int:
    """Display listing of unaccepted, accepted, and rejected ToS."""
    table = Table()
    table.add_column("Channel")
    table.add_column("Version")
    table.add_column("Accepted")
    table.add_column("Location")

    for channel, metadata_pair in get_all_tos(
        *channels,
        tos_root=tos_root,
        cache_timeout=cache_timeout,
    ):
        if not metadata_pair:
            table.add_row(channel.base_url, "-", "-", "-")
        else:
            table.add_row(
                channel.base_url,
                timestamp_mapping(metadata_pair.metadata.timestamp),
                accepted_mapping(metadata_pair.metadata),
                location_mapping(metadata_pair.path),
            )

    console = console or Console()
    console.print(table)
    return 0


def render_view(
    *channels: str | Channel,
    tos_root: str | os.PathLike | Path,
    cache_timeout: int | float | None,
    console: Console | None = None,
) -> int:
    """Display the ToS text for the given channels."""
    console = console or Console()
    for channel in get_channels(*channels):
        try:
            metadata = get_one_tos(
                channel, tos_root=tos_root, cache_timeout=cache_timeout
            ).metadata
        except CondaToSMissingError:
            console.print(f"no ToS for {channel}")
        else:
            console.print(f"viewing ToS for {channel}:")
            console.print(metadata.text)
    return 0


def render_accept(
    *channels: str | Channel,
    tos_root: str | os.PathLike | Path,
    cache_timeout: int | float | None,
    console: Console | None = None,
) -> int:
    """Display acceptance of the ToS for the given channels."""
    console = console or Console()
    for channel in get_channels(*channels):
        try:
            accept_tos(channel, tos_root=tos_root, cache_timeout=cache_timeout)
        except CondaToSMissingError:
            console.print(f"ToS not found for {channel}")
        else:
            console.print(f"accepted ToS for {channel}")
    return 0


def render_reject(
    *channels: str | Channel,
    tos_root: str | os.PathLike | Path,
    cache_timeout: int | float | None,
    console: Console | None = None,
) -> int:
    """Display rejection of the ToS for the given channels."""
    console = console or Console()
    for channel in get_channels(*channels):
        try:
            reject_tos(channel, tos_root=tos_root, cache_timeout=cache_timeout)
        except CondaToSMissingError:
            console.print(f"ToS not found for {channel}")
        else:
            console.print(f"rejected ToS for {channel}")
    return 0


def _prompt_acceptance(
    channel: Channel,
    metadata: RemoteToSMetadata,
    console: Console,
    choices: Iterable[str] = ("(a)ccept", "(r)eject", "(v)iew"),
) -> bool:
    response = FuzzyPrompt.ask(
        f"Accept the Terms of Service (ToS) for this channel ({channel})?",
        choices=choices,
        console=console,
    )
    if response == "accept":
        return True
    elif response == "reject":
        return False
    else:
        console.print(metadata.text)
        return _prompt_acceptance(channel, metadata, console, ("(a)ccept", "(r)eject"))


def render_interactive(
    *channels: str | Channel,
    tos_root: str | os.PathLike | Path,
    cache_timeout: int | float | None,
    console: Console | None = None,
    auto_accept_tos: bool,
) -> int:
    """Prompt user to accept or reject ToS for channels."""
    accepted = 0
    rejected = []
    channel_metadatas = []

    console = console or Console()
    console.print("[bold blue]Gathering channels...")
    for channel in get_channels(*channels):
        try:
            metadata = get_one_tos(
                channel, tos_root=tos_root, cache_timeout=cache_timeout
            ).metadata
        except CondaToSMissingError:
            # CondaToSMissingError: no ToS metadata found
            continue

        if isinstance(metadata, RemoteToSMetadata):
            # ToS hasn't been accepted or rejected yet
            channel_metadatas.append((channel, metadata))
        elif metadata.tos_accepted:
            accepted += 1
        else:
            rejected.append(channel)

    console.print("[bold yellow]Reviewing channels...")
    if rejected:
        console.print(f"[bold red]{len(rejected)} channel ToS rejected")
        raise CondaToSRejectedError(*rejected)

    for channel, metadata in channel_metadatas:
        if auto_accept_tos or _prompt_acceptance(channel, metadata, console):
            accept_tos(channel, tos_root=tos_root, cache_timeout=cache_timeout)
            accepted += 1
        else:
            reject_tos(channel, tos_root=tos_root, cache_timeout=cache_timeout)
            rejected.append(channel)

    if rejected:
        console.print(f"[bold red]{len(rejected)} channel ToS rejected")
        raise CondaToSRejectedError(*rejected)
    console.print(f"[bold green]{accepted} channel ToS accepted")
    return 0<|MERGE_RESOLUTION|>--- conflicted
+++ resolved
@@ -17,15 +17,10 @@
     get_one_tos,
     reject_tos,
 )
-<<<<<<< HEAD
-from ..exceptions import CondaToSMissingError
-from .mappers import accepted_mapping, location_mapping, timestamp_mapping
-=======
 from ..exceptions import CondaToSMissingError, CondaToSRejectedError
 from ..models import RemoteToSMetadata
-from .mappers import accepted_mapping, location_mapping
+from .mappers import accepted_mapping, location_mapping, timestamp_mapping
 from .prompt import FuzzyPrompt
->>>>>>> b248b71e
 
 if TYPE_CHECKING:
     import os
