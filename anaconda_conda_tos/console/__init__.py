# Copyright (C) 2024 Anaconda, Inc
# SPDX-License-Identifier: BSD-3-Clause
"""Render functions for console output."""

<<<<<<< HEAD
from .render import info_tos, list_tos  # noqa: F401
=======
from .render import render_accept, render_list, render_reject, render_view  # noqa: F401
>>>>>>> 9270ee08
<|MERGE_RESOLUTION|>--- conflicted
+++ resolved
@@ -2,8 +2,4 @@
 # SPDX-License-Identifier: BSD-3-Clause
 """Render functions for console output."""
 
-<<<<<<< HEAD
-from .render import info_tos, list_tos  # noqa: F401
-=======
-from .render import render_accept, render_list, render_reject, render_view  # noqa: F401
->>>>>>> 9270ee08
+from .render import render_accept, render_list, render_reject, render_view  # noqa: F401