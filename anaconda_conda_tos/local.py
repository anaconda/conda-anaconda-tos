# Copyright (C) 2024 Anaconda, Inc
# SPDX-License-Identifier: BSD-3-Clause
"""Conda ToS metadata functions."""

from __future__ import annotations

from datetime import datetime, timezone
from typing import TYPE_CHECKING

from conda.models.channel import Channel
from pydantic import ValidationError

from .exceptions import CondaToSMissingError
from .models import LocalToSMetadata, MetadataPathPair, RemoteToSMetadata
<<<<<<< HEAD
from .path import (
    get_cache_path,
    get_channel_paths,
    get_metadata_path,
    get_path,
)
=======
from .path import get_all_channel_paths, get_channel_paths, get_path, get_tos_path
>>>>>>> 540a5ed7

if TYPE_CHECKING:
    import os
    from pathlib import Path
    from typing import Any


def touch_cache(channel: str | Channel) -> None:
    """Update the cache modified timestamp for the given channel."""
    path = get_cache_path(channel)
    path.parent.mkdir(exist_ok=True, parents=True)
    path.touch(exist_ok=True)


def write_metadata(
    tos_root: str | os.PathLike[str] | Path,
    channel: Channel,
    metadata: LocalToSMetadata | RemoteToSMetadata,
    # kwargs extends/overrides metadata fields
    **kwargs: Any,  # noqa: ANN401
) -> MetadataPathPair:
    """Write the ToS metadata to file."""
    # argument validation/coercion
    channel = Channel(channel)
    if not channel.base_url:
        raise ValueError("`channel` must have a base URL.")
    if not isinstance(metadata, (LocalToSMetadata, RemoteToSMetadata)):
        raise TypeError("`metadata` must be either a ToSMetadata or RemoteToSMetadata.")

    # always set the base_url
    kwargs["base_url"] = channel.base_url

    # when the ToS is accepted/rejected, also set the acceptance timestamp
    if kwargs.get("tos_accepted") is not None:
        kwargs["acceptance_timestamp"] = datetime.now(tz=timezone.utc)

    # create/update ToSMetadata object
    metadata = LocalToSMetadata(**{**metadata.model_dump(), **kwargs})

    # write metadata to file
    path = get_metadata_path(tos_root, channel, metadata.tos_version)
    path.parent.mkdir(parents=True, exist_ok=True)
    path.write_text(metadata.model_dump_json())

<<<<<<< HEAD
    # update cache timestamp for channel
    touch_cache(channel)

    return MetadataPathPair(metadata=metadata, path=path)


=======
    return MetadataPathPair(metadata=metadata, path=path)


>>>>>>> 540a5ed7
def read_metadata(path: str | os.PathLike[str] | Path) -> LocalToSMetadata | None:
    """Load the ToS metadata from file."""
    try:
        return LocalToSMetadata.model_validate_json(get_path(path).read_text())
    except (OSError, ValidationError):
        # OSError: unable to access file, ignoring
        # ValidationError: corrupt file, ignoring
        return None


def get_local_metadata(channel: str | Channel) -> MetadataPathPair:
    """Get the latest ToS metadata for the given channel."""
    # find all ToS metadata files for the given channel
    metadata_pairs = [
        MetadataPathPair(metadata=metadata, path=path)
        for path in get_channel_paths(channel)
        if (metadata := read_metadata(path))
    ]

    # return if no metadata found
    if not metadata_pairs:
        raise CondaToSMissingError(f"No ToS metadata found for {channel}")

    # sort metadatas by version
<<<<<<< HEAD
    sorted_tuples = sorted(
=======
    sorted_pairs = sorted(
>>>>>>> 540a5ed7
        metadata_pairs,
        key=lambda metadata_pair: metadata_pair.metadata.tos_version,
    )

    # return newest metadata for channel
<<<<<<< HEAD
    return sorted_tuples[-1]
=======
    return sorted_pairs[-1]


def get_all_local_metadatas(
    channel: Channel | None = None,
) -> Iterator[tuple[Channel, MetadataPathPair]]:
    """Yield all ToS metadata for the given channel."""
    # group metadata by channel
    grouped_metadatas: dict[Channel, list[MetadataPathPair]] = {}
    for path in get_channel_paths(channel) if channel else get_all_channel_paths():
        if metadata := read_metadata(path):
            key = channel or Channel(metadata.base_url)
            grouped_metadatas.setdefault(key, []).append(
                MetadataPathPair(metadata=metadata, path=path)
            )

    # return the newest metadata for each channel
    for channel, metadata_pairs in grouped_metadatas.items():
        yield (
            channel,
            sorted(
                metadata_pairs,
                key=lambda metadata_pair: metadata_pair.metadata.tos_version,
            )[-1],
        )
>>>>>>> 540a5ed7
<|MERGE_RESOLUTION|>--- conflicted
+++ resolved
@@ -12,16 +12,7 @@
 
 from .exceptions import CondaToSMissingError
 from .models import LocalToSMetadata, MetadataPathPair, RemoteToSMetadata
-<<<<<<< HEAD
-from .path import (
-    get_cache_path,
-    get_channel_paths,
-    get_metadata_path,
-    get_path,
-)
-=======
-from .path import get_all_channel_paths, get_channel_paths, get_path, get_tos_path
->>>>>>> 540a5ed7
+from .path import get_cache_path, get_channel_paths, get_metadata_path, get_path
 
 if TYPE_CHECKING:
     import os
@@ -66,18 +57,12 @@
     path.parent.mkdir(parents=True, exist_ok=True)
     path.write_text(metadata.model_dump_json())
 
-<<<<<<< HEAD
     # update cache timestamp for channel
     touch_cache(channel)
 
     return MetadataPathPair(metadata=metadata, path=path)
 
 
-=======
-    return MetadataPathPair(metadata=metadata, path=path)
-
-
->>>>>>> 540a5ed7
 def read_metadata(path: str | os.PathLike[str] | Path) -> LocalToSMetadata | None:
     """Load the ToS metadata from file."""
     try:
@@ -102,42 +87,10 @@
         raise CondaToSMissingError(f"No ToS metadata found for {channel}")
 
     # sort metadatas by version
-<<<<<<< HEAD
-    sorted_tuples = sorted(
-=======
     sorted_pairs = sorted(
->>>>>>> 540a5ed7
         metadata_pairs,
         key=lambda metadata_pair: metadata_pair.metadata.tos_version,
     )
 
     # return newest metadata for channel
-<<<<<<< HEAD
-    return sorted_tuples[-1]
-=======
-    return sorted_pairs[-1]
-
-
-def get_all_local_metadatas(
-    channel: Channel | None = None,
-) -> Iterator[tuple[Channel, MetadataPathPair]]:
-    """Yield all ToS metadata for the given channel."""
-    # group metadata by channel
-    grouped_metadatas: dict[Channel, list[MetadataPathPair]] = {}
-    for path in get_channel_paths(channel) if channel else get_all_channel_paths():
-        if metadata := read_metadata(path):
-            key = channel or Channel(metadata.base_url)
-            grouped_metadatas.setdefault(key, []).append(
-                MetadataPathPair(metadata=metadata, path=path)
-            )
-
-    # return the newest metadata for each channel
-    for channel, metadata_pairs in grouped_metadatas.items():
-        yield (
-            channel,
-            sorted(
-                metadata_pairs,
-                key=lambda metadata_pair: metadata_pair.metadata.tos_version,
-            )[-1],
-        )
->>>>>>> 540a5ed7
+    return sorted_pairs[-1]