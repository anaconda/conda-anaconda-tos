--- conflicted
+++ resolved
@@ -11,11 +11,7 @@
 from pydantic import ValidationError
 
 from .models import LocalToSMetadata, RemoteToSMetadata
-<<<<<<< HEAD
-from .path import get_search_path, get_tos_dir, get_tos_path, get_tos_root
-=======
-from .path import get_path, get_tos_dir, get_tos_path, get_tos_search_path
->>>>>>> afe60fc5
+from .path import get_path, get_search_path, get_tos_dir, get_tos_path
 
 if TYPE_CHECKING:
     import os
