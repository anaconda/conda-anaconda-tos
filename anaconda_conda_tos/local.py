# Copyright (C) 2024 Anaconda, Inc
# SPDX-License-Identifier: BSD-3-Clause
"""Conda ToS metadata functions."""

from __future__ import annotations

from datetime import datetime, timezone
from typing import TYPE_CHECKING

from conda.models.channel import Channel
from pydantic import ValidationError

from .exceptions import CondaToSMissingError
from .models import LocalToSMetadata, MetadataPathPair, RemoteToSMetadata
<<<<<<< HEAD
from .path import get_cache_path, get_channel_paths, get_metadata_path, get_path
=======
from .path import get_all_channel_paths, get_channel_paths, get_metadata_path, get_path
>>>>>>> a54a026e

if TYPE_CHECKING:
    import os
    from pathlib import Path
    from typing import Any


def touch_cache(channel: str | Channel) -> None:
    """Update the cache modified timestamp for the given channel."""
    path = get_cache_path(channel)
    path.parent.mkdir(exist_ok=True, parents=True)
    path.touch(exist_ok=True)


def write_metadata(
    tos_root: str | os.PathLike[str] | Path,
    channel: Channel,
    metadata: LocalToSMetadata | RemoteToSMetadata,
    # kwargs extends/overrides metadata fields
    **kwargs: Any,  # noqa: ANN401
) -> MetadataPathPair:
    """Write the ToS metadata to file."""
    # argument validation/coercion
    channel = Channel(channel)
    if not channel.base_url:
        raise ValueError("`channel` must have a base URL.")
    if not isinstance(metadata, (LocalToSMetadata, RemoteToSMetadata)):
        raise TypeError("`metadata` must be either a ToSMetadata or RemoteToSMetadata.")

    # always set the base_url
    kwargs["base_url"] = channel.base_url

    # when the ToS is accepted/rejected, also set the acceptance timestamp
    if kwargs.get("tos_accepted") is not None:
        kwargs["acceptance_timestamp"] = datetime.now(tz=timezone.utc)

    # create/update ToSMetadata object
    metadata = LocalToSMetadata(**{**metadata.model_dump(), **kwargs})

    # write metadata to file
    path = get_metadata_path(tos_root, channel, metadata.tos_version)
    path.parent.mkdir(parents=True, exist_ok=True)
    path.write_text(metadata.model_dump_json())

    # update cache timestamp for channel
    touch_cache(channel)

    return MetadataPathPair(metadata=metadata, path=path)


def read_metadata(path: str | os.PathLike[str] | Path) -> LocalToSMetadata | None:
    """Load the ToS metadata from file."""
    try:
        return LocalToSMetadata.model_validate_json(get_path(path).read_text())
    except (OSError, ValidationError):
        # OSError: unable to access file, ignoring
        # ValidationError: corrupt file, ignoring
        return None


def get_local_metadata(channel: str | Channel) -> MetadataPathPair:
    """Get the latest ToS metadata for the given channel."""
    # find all ToS metadata files for the given channel
    metadata_pairs = [
        MetadataPathPair(metadata=metadata, path=path)
        for path in get_channel_paths(channel)
        if (metadata := read_metadata(path))
    ]

    # return if no metadata found
    if not metadata_pairs:
        raise CondaToSMissingError(f"No ToS metadata found for {channel}")

    # sort metadatas by version
    sorted_pairs = sorted(
        metadata_pairs,
        key=lambda metadata_pair: metadata_pair.metadata.tos_version,
    )

    # return newest metadata for channel
    return sorted_pairs[-1]<|MERGE_RESOLUTION|>--- conflicted
+++ resolved
@@ -12,11 +12,12 @@
 
 from .exceptions import CondaToSMissingError
 from .models import LocalToSMetadata, MetadataPathPair, RemoteToSMetadata
-<<<<<<< HEAD
-from .path import get_cache_path, get_channel_paths, get_metadata_path, get_path
-=======
-from .path import get_all_channel_paths, get_channel_paths, get_metadata_path, get_path
->>>>>>> a54a026e
+from .path import (
+    get_cache_path,
+    get_channel_paths,
+    get_metadata_path,
+    get_path,
+)
 
 if TYPE_CHECKING:
     import os
