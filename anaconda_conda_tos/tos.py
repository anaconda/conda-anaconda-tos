# Copyright (C) 2024 Anaconda, Inc
# SPDX-License-Identifier: BSD-3-Clause
"""Conda ToS management functions."""

from __future__ import annotations

from datetime import datetime, timezone
from typing import TYPE_CHECKING

from conda.models.channel import Channel

from .exceptions import CondaToSMissingError
<<<<<<< HEAD
from .metadata import (
    get_all_tos_metadatas,
    get_channel_tos_metadata,
    write_metadata,
)
=======
from .metadata import write_metadata
>>>>>>> 24612f2a
from .remote import get_tos_metadata, get_tos_text

if TYPE_CHECKING:
    from typing import Iterable, Iterator

    from .metadata import ToSMetaData


def get_channels(*channels: str | Channel) -> Iterable[Channel]:
    """Yield all unique channels from the given channels."""
    # expand every multichannel into its individual channels
    # and remove any duplicates
    seen: set[Channel] = set()
    for multichannel in map(Channel, channels):
        for channel in map(Channel, multichannel.urls()):
            channel = Channel(channel.base_url)
            if channel not in seen:
                yield channel
                seen.add(channel)


def view_tos(*channels: str | Channel) -> None:
    """Print the ToS full text for the given channels."""
    for channel in get_channels(*channels):
        print(f"viewing ToS for {channel}:")
        try:
            print(get_tos_text(channel))
        except CondaToSMissingError:
            print("ToS not found")


def accept_tos(*channels: str | Channel) -> None:
    """Accept the ToS for the given channels."""
    for channel in get_channels(*channels):
<<<<<<< HEAD
        print(f"accepting ToS for {channel}")
        metadata = get_tos_metadata(channel)
        write_metadata(
            channel,
            tos_accepted=True,
            acceptance_timestamp=datetime.now(tz=timezone.utc),
            **metadata,
        )


def reject_tos(*channels: str | Channel) -> None:
    """Reject the ToS for the given channels."""
    for channel in get_channels(*channels):
        print(f"declining ToS for {channel}")
        metadata = get_tos_metadata(channel)
        write_metadata(channel, tos_accepted=False, **metadata)


def get_tos(*channels: str | Channel) -> Iterator[tuple[Channel, ToSMetaData]]:
    """List all channels and whether their ToS has been accepted."""
    # list all active channels
    seen: set[Channel] = set()
    for channel in get_channels(*channels):
        yield channel, get_channel_tos_metadata(channel)
        seen.add(channel)

    # list all other ToS that have been accepted
    for channel, metadata in get_all_tos_metadatas():
        if channel not in seen:
            yield channel, metadata
            seen.add(channel)
=======
        try:
            metadata = get_tos_metadata(channel)
        except CondaToSMissingError:
            print(f"ToS not found for {channel}")
        else:
            print(f"accepting ToS for {channel}")
            write_metadata(
                channel,
                metadata,
                tos_accepted=True,
                acceptance_timestamp=datetime.now(tz=timezone.utc),
            )
>>>>>>> 24612f2a
<|MERGE_RESOLUTION|>--- conflicted
+++ resolved
@@ -10,21 +10,17 @@
 from conda.models.channel import Channel
 
 from .exceptions import CondaToSMissingError
-<<<<<<< HEAD
 from .metadata import (
     get_all_tos_metadatas,
     get_channel_tos_metadata,
     write_metadata,
 )
-=======
-from .metadata import write_metadata
->>>>>>> 24612f2a
 from .remote import get_tos_metadata, get_tos_text
 
 if TYPE_CHECKING:
     from typing import Iterable, Iterator
 
-    from .metadata import ToSMetaData
+    from .metadata import ToSMetadata
 
 
 def get_channels(*channels: str | Channel) -> Iterable[Channel]:
@@ -53,39 +49,6 @@
 def accept_tos(*channels: str | Channel) -> None:
     """Accept the ToS for the given channels."""
     for channel in get_channels(*channels):
-<<<<<<< HEAD
-        print(f"accepting ToS for {channel}")
-        metadata = get_tos_metadata(channel)
-        write_metadata(
-            channel,
-            tos_accepted=True,
-            acceptance_timestamp=datetime.now(tz=timezone.utc),
-            **metadata,
-        )
-
-
-def reject_tos(*channels: str | Channel) -> None:
-    """Reject the ToS for the given channels."""
-    for channel in get_channels(*channels):
-        print(f"declining ToS for {channel}")
-        metadata = get_tos_metadata(channel)
-        write_metadata(channel, tos_accepted=False, **metadata)
-
-
-def get_tos(*channels: str | Channel) -> Iterator[tuple[Channel, ToSMetaData]]:
-    """List all channels and whether their ToS has been accepted."""
-    # list all active channels
-    seen: set[Channel] = set()
-    for channel in get_channels(*channels):
-        yield channel, get_channel_tos_metadata(channel)
-        seen.add(channel)
-
-    # list all other ToS that have been accepted
-    for channel, metadata in get_all_tos_metadatas():
-        if channel not in seen:
-            yield channel, metadata
-            seen.add(channel)
-=======
         try:
             metadata = get_tos_metadata(channel)
         except CondaToSMissingError:
@@ -98,4 +61,26 @@
                 tos_accepted=True,
                 acceptance_timestamp=datetime.now(tz=timezone.utc),
             )
->>>>>>> 24612f2a
+
+
+def reject_tos(*channels: str | Channel) -> None:
+    """Reject the ToS for the given channels."""
+    for channel in get_channels(*channels):
+        print(f"declining ToS for {channel}")
+        metadata = get_tos_metadata(channel)
+        write_metadata(channel, tos_accepted=False, **metadata)
+
+
+def get_tos(*channels: str | Channel) -> Iterator[tuple[Channel, ToSMetadata]]:
+    """List all channels and whether their ToS has been accepted."""
+    # list all active channels
+    seen: set[Channel] = set()
+    for channel in get_channels(*channels):
+        yield channel, get_channel_tos_metadata(channel)
+        seen.add(channel)
+
+    # list all other ToS that have been accepted
+    for channel, metadata in get_all_tos_metadatas():
+        if channel not in seen:
+            yield channel, metadata
+            seen.add(channel)