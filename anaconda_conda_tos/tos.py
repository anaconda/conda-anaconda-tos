# Copyright (C) 2024 Anaconda, Inc
# SPDX-License-Identifier: BSD-3-Clause
"""Conda ToS management functions."""

from __future__ import annotations

from typing import TYPE_CHECKING

from conda.models.channel import Channel

from .exceptions import CondaToSMissingError
from .metadata import (
    get_all_tos_metadatas,
    get_channel_tos_metadata,
    write_metadata,
)
from .remote import get_tos_metadata, get_tos_text

if TYPE_CHECKING:
    from typing import Iterable, Iterator

    from .metadata import ToSMetadata


def get_channels(*channels: str | Channel) -> Iterable[Channel]:
    """Yield all unique channels from the given channels."""
    # expand every multichannel into its individual channels
    # and remove any duplicates
    seen: set[Channel] = set()
    for multichannel in map(Channel, channels):
        for channel in map(Channel, multichannel.urls()):
            channel = Channel(channel.base_url)
            if channel not in seen:
                yield channel
                seen.add(channel)


def view_tos(*channels: str | Channel) -> None:
    """Print the ToS full text for the given channels."""
    for channel in get_channels(*channels):
        print(f"viewing ToS for {channel}:")
        try:
            print(get_tos_text(channel))
        except CondaToSMissingError:
            print("ToS not found")


def accept_tos(*channels: str | Channel) -> None:
    """Accept the ToS for the given channels."""
    for channel in get_channels(*channels):
        try:
            metadata = get_tos_metadata(channel)
        except CondaToSMissingError:
            print(f"ToS not found for {channel}")
        else:
            print(f"accepting ToS for {channel}")
<<<<<<< HEAD
            write_metadata(
                channel,
                metadata,
                tos_accepted=True,
                acceptance_timestamp=datetime.now(tz=timezone.utc),
            )
=======
            write_metadata(channel, metadata, tos_accepted=True)
>>>>>>> a900ddd6


def reject_tos(*channels: str | Channel) -> None:
    """Reject the ToS for the given channels."""
    for channel in get_channels(*channels):
<<<<<<< HEAD
        print(f"declining ToS for {channel}")
        metadata = get_tos_metadata(channel)
        write_metadata(channel, tos_accepted=False, **metadata)


def get_tos(*channels: str | Channel) -> Iterator[tuple[Channel, ToSMetadata]]:
    """List all channels and whether their ToS has been accepted."""
    # list all active channels
    seen: set[Channel] = set()
    for channel in get_channels(*channels):
        yield channel, get_channel_tos_metadata(channel)
        seen.add(channel)

    # list all other ToS that have been accepted
    for channel, metadata in get_all_tos_metadatas():
        if channel not in seen:
            yield channel, metadata
            seen.add(channel)
=======
        try:
            metadata = get_tos_metadata(channel)
        except CondaToSMissingError:
            print(f"ToS not found for {channel}")
        else:
            print(f"rejecting ToS for {channel}")
            write_metadata(channel, metadata, tos_accepted=False)
>>>>>>> a900ddd6
<|MERGE_RESOLUTION|>--- conflicted
+++ resolved
@@ -54,25 +54,19 @@
             print(f"ToS not found for {channel}")
         else:
             print(f"accepting ToS for {channel}")
-<<<<<<< HEAD
-            write_metadata(
-                channel,
-                metadata,
-                tos_accepted=True,
-                acceptance_timestamp=datetime.now(tz=timezone.utc),
-            )
-=======
             write_metadata(channel, metadata, tos_accepted=True)
->>>>>>> a900ddd6
 
 
 def reject_tos(*channels: str | Channel) -> None:
     """Reject the ToS for the given channels."""
     for channel in get_channels(*channels):
-<<<<<<< HEAD
-        print(f"declining ToS for {channel}")
-        metadata = get_tos_metadata(channel)
-        write_metadata(channel, tos_accepted=False, **metadata)
+        try:
+            metadata = get_tos_metadata(channel)
+        except CondaToSMissingError:
+            print(f"ToS not found for {channel}")
+        else:
+            print(f"rejecting ToS for {channel}")
+            write_metadata(channel, metadata, tos_accepted=False)
 
 
 def get_tos(*channels: str | Channel) -> Iterator[tuple[Channel, ToSMetadata]]:
@@ -87,13 +81,4 @@
     for channel, metadata in get_all_tos_metadatas():
         if channel not in seen:
             yield channel, metadata
-            seen.add(channel)
-=======
-        try:
-            metadata = get_tos_metadata(channel)
-        except CondaToSMissingError:
-            print(f"ToS not found for {channel}")
-        else:
-            print(f"rejecting ToS for {channel}")
-            write_metadata(channel, metadata, tos_accepted=False)
->>>>>>> a900ddd6
+            seen.add(channel)