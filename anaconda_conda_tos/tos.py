# Copyright (C) 2024 Anaconda, Inc
# SPDX-License-Identifier: BSD-3-Clause
"""Conda ToS management functions."""

from __future__ import annotations

from typing import TYPE_CHECKING

from conda.models.channel import Channel
from rich.console import Console
from rich.progress import track
from rich.table import Table

from .cache import get_all_metadatas, get_metadata
from .exceptions import CondaToSMissingError
<<<<<<< HEAD
from .local import write_metadata
from .path import CACHE_DIR, SEARCH_PATH, get_all_channel_paths, get_cache_paths
=======
from .local import (
    get_all_local_metadatas,
    get_local_metadata,
    write_metadata,
)
from .remote import get_metadata
>>>>>>> 540a5ed7

if TYPE_CHECKING:
    import os
    from pathlib import Path
    from typing import Iterable, Iterator

    from .models import MetadataPathPair


def get_channels(*channels: str | Channel) -> Iterable[Channel]:
    """Yield all unique channels from the given channels."""
    # expand every multichannel into its individual channels
    # and remove any duplicates
    seen: set[Channel] = set()
    for multichannel in map(Channel, channels):
        for channel in map(Channel, multichannel.urls()):
            channel = Channel(channel.base_url)
            if channel not in seen:
                yield channel
                seen.add(channel)


def view_tos(
    *channels: str | Channel,
    tos_root: str | os.PathLike[str] | Path,
    cache_timeout: int,
) -> None:
    """Print the ToS full text for the given channels."""
    for channel in get_channels(*channels):
        print(f"viewing ToS for {channel}:")
        try:
            metadata_pair = get_metadata(channel, tos_root, cache_timeout)
            print(metadata_pair.metadata.text)
        except CondaToSMissingError:
            print("ToS not found")


def accept_tos(
    *channels: str | Channel,
    tos_root: str | os.PathLike[str] | Path,
    cache_timeout: int,
) -> None:
    """Accept the ToS for the given channels."""
    for channel in get_channels(*channels):
        try:
            metadata_pair = get_metadata(channel, tos_root, cache_timeout)
        except CondaToSMissingError:
            print(f"ToS not found for {channel}")
        else:
            print(f"accepting ToS for {channel}")
            write_metadata(tos_root, channel, metadata_pair.metadata, tos_accepted=True)


def reject_tos(
    *channels: str | Channel,
    tos_root: str | os.PathLike[str] | Path,
    cache_timeout: int,
) -> None:
    """Reject the ToS for the given channels."""
    for channel in get_channels(*channels):
        try:
            metadata_pair = get_metadata(channel, tos_root, cache_timeout)
        except CondaToSMissingError:
            print(f"ToS not found for {channel}")
        else:
            print(f"rejecting ToS for {channel}")
            write_metadata(
                tos_root, channel, metadata_pair.metadata, tos_accepted=False
            )


def get_tos(
    *channels: str | Channel,
<<<<<<< HEAD
    tos_root: str | os.PathLike[str] | Path,
    cache_timeout: int,
=======
>>>>>>> 540a5ed7
) -> Iterator[tuple[Channel, MetadataPathPair | None]]:
    """List all channels and whether their ToS has been accepted."""
    # list all active channels
    seen: set[Channel] = set()
    for channel in get_channels(*channels):
        try:
<<<<<<< HEAD
            yield channel, get_metadata(channel, tos_root, cache_timeout)
=======
            yield channel, get_local_metadata(channel)
>>>>>>> 540a5ed7
        except CondaToSMissingError:
            yield channel, None
        seen.add(channel)

    # list all other ToS that have been accepted/rejected
<<<<<<< HEAD
    for channel, metadata_pair in get_all_metadatas(tos_root, cache_timeout):
        if channel not in seen:
            yield channel, metadata_pair
            seen.add(channel)


def info_tos() -> None:
    """Print ToS information."""
    table = Table(show_header=False)
    table.add_column("Key")
    table.add_column("Value")

    table.add_row("Search Path", "\n".join(SEARCH_PATH))
    table.add_row("Cache Dir", str(CACHE_DIR))

    console = Console()
    console.print(table)


def clean_cache() -> None:
    """Remove the ToS cache."""
    paths = tuple(get_cache_paths())
    if not paths:
        return

    for cache in track(paths, description="Deleting Cache"):
        if cache.is_file():
            cache.unlink()


def clean_tos() -> None:
    """Remove the ToS files."""
    paths = tuple(get_all_channel_paths())
    if not paths:
        return

    for tos in track(paths, description="Deleting ToS"):
        if tos.is_file():
            tos.unlink()


def version_mapping(metadata_pair: MetadataPathPair | None) -> str:
    """Map the ToS version to a human-readable string."""
    if not metadata_pair or not metadata_pair.metadata:
        return "-"
    return str(metadata_pair.metadata.tos_version)


def accepted_mapping(metadata_pair: MetadataPathPair | None) -> str:
    """Map the ToS acceptance status to a human-readable string."""
    if (
        not metadata_pair
        or not metadata_pair.metadata
        or (tos_accepted := metadata_pair.metadata.tos_accepted) is None
    ):
        return "-"
    elif tos_accepted:
        if (
            acceptance_timestamp := metadata_pair.metadata.acceptance_timestamp
        ) is None:
            return "unknown"
        else:
            # convert timestamp to localized time
            return acceptance_timestamp.astimezone().isoformat(" ")
    else:
        return "rejected"


def location_mapping(metadata_pair: MetadataPathPair | None) -> str:
    """Map the ToS path to a human-readable string."""
    if not metadata_pair or not metadata_pair.path:
        return "-"
    return str(metadata_pair.path.parent.parent)


def list_tos(
    *channels: str | Channel,
    tos_root: str | os.PathLike[str] | Path,
    cache_timeout: int,
) -> None:
    """List all channels and whether their ToS has been accepted."""
    table = Table()
    table.add_column("Channel")
    table.add_column("Version")
    table.add_column("Accepted")
    table.add_column("Location")

    for channel, metadata_pair in get_tos(
        *channels,
        tos_root=tos_root,
        cache_timeout=cache_timeout,
    ):
        table.add_row(
            channel.base_url,
            version_mapping(metadata_pair),
            accepted_mapping(metadata_pair),
            location_mapping(metadata_pair),
        )

    console = Console()
    console.print(table)
=======
    for channel, metadata_pair in get_all_local_metadatas():
        if channel not in seen:
            yield channel, metadata_pair
            seen.add(channel)
>>>>>>> 540a5ed7
<|MERGE_RESOLUTION|>--- conflicted
+++ resolved
@@ -13,17 +13,8 @@
 
 from .cache import get_all_metadatas, get_metadata
 from .exceptions import CondaToSMissingError
-<<<<<<< HEAD
 from .local import write_metadata
 from .path import CACHE_DIR, SEARCH_PATH, get_all_channel_paths, get_cache_paths
-=======
-from .local import (
-    get_all_local_metadatas,
-    get_local_metadata,
-    write_metadata,
-)
-from .remote import get_metadata
->>>>>>> 540a5ed7
 
 if TYPE_CHECKING:
     import os
@@ -97,28 +88,20 @@
 
 def get_tos(
     *channels: str | Channel,
-<<<<<<< HEAD
-    tos_root: str | os.PathLike[str] | Path,
-    cache_timeout: int,
-=======
->>>>>>> 540a5ed7
+    tos_root: str | os.PathLike[str] | Path,
+    cache_timeout: int,
 ) -> Iterator[tuple[Channel, MetadataPathPair | None]]:
     """List all channels and whether their ToS has been accepted."""
     # list all active channels
     seen: set[Channel] = set()
     for channel in get_channels(*channels):
         try:
-<<<<<<< HEAD
             yield channel, get_metadata(channel, tos_root, cache_timeout)
-=======
-            yield channel, get_local_metadata(channel)
->>>>>>> 540a5ed7
         except CondaToSMissingError:
             yield channel, None
         seen.add(channel)
 
     # list all other ToS that have been accepted/rejected
-<<<<<<< HEAD
     for channel, metadata_pair in get_all_metadatas(tos_root, cache_timeout):
         if channel not in seen:
             yield channel, metadata_pair
@@ -162,34 +145,35 @@
 
 def version_mapping(metadata_pair: MetadataPathPair | None) -> str:
     """Map the ToS version to a human-readable string."""
-    if not metadata_pair or not metadata_pair.metadata:
+    if not metadata_pair or metadata_pair.metadata.tos_version is None:
         return "-"
     return str(metadata_pair.metadata.tos_version)
 
 
 def accepted_mapping(metadata_pair: MetadataPathPair | None) -> str:
     """Map the ToS acceptance status to a human-readable string."""
-    if (
-        not metadata_pair
-        or not metadata_pair.metadata
-        or (tos_accepted := metadata_pair.metadata.tos_accepted) is None
-    ):
+    if not metadata_pair:
+        return "-"
+
+    tos_accepted = metadata_pair.metadata.tos_accepted
+    acceptance_timestamp = metadata_pair.metadata.acceptance_timestamp
+    if tos_accepted is None:
+        # neither accepted nor rejected
         return "-"
     elif tos_accepted:
-        if (
-            acceptance_timestamp := metadata_pair.metadata.acceptance_timestamp
-        ) is None:
-            return "unknown"
-        else:
+        if acceptance_timestamp:
             # convert timestamp to localized time
             return acceptance_timestamp.astimezone().isoformat(" ")
+        else:
+            # accepted but no timestamp
+            return "unknown"
     else:
         return "rejected"
 
 
 def location_mapping(metadata_pair: MetadataPathPair | None) -> str:
     """Map the ToS path to a human-readable string."""
-    if not metadata_pair or not metadata_pair.path:
+    if not metadata_pair:
         return "-"
     return str(metadata_pair.path.parent.parent)
 
@@ -219,10 +203,4 @@
         )
 
     console = Console()
-    console.print(table)
-=======
-    for channel, metadata_pair in get_all_local_metadatas():
-        if channel not in seen:
-            yield channel, metadata_pair
-            seen.add(channel)
->>>>>>> 540a5ed7
+    console.print(table)