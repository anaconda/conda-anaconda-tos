--- conflicted
+++ resolved
@@ -319,7 +319,7 @@
         return True
 
     # Non-interactive environments exits before prompt
-    if json_mode or always_yes or JUPYTER:
+    if json_mode or always_yes or JUPYTER or not IS_INTERACTIVE:
         raise CondaToSNonInteractiveError
 
     # Interactive prompt
@@ -407,40 +407,6 @@
     elif JUPYTER:
         printer("[bold yellow]Jupyter detected...")
 
-<<<<<<< HEAD
-    non_interactive = []
-    for channel, pair in channel_pairs:
-        if auto_accept_tos:
-            # auto_accept_tos overrides any other setting
-            printer(f"[bold yellow]ToS auto accepted for {channel}")
-            accepted[channel.base_url] = accept_tos(
-                channel,
-                tos_root=tos_root,
-                cache_timeout=cache_timeout,
-            ).metadata
-        elif CI:
-            # CI is the same as auto_accept_tos but with a warning
-            printer(f"[bold yellow]Terms of Service implicitly accepted for {channel}")
-            accepted[channel.base_url] = accept_tos(
-                channel,
-                tos_root=tos_root,
-                cache_timeout=cache_timeout,
-            ).metadata
-        elif json or always_yes or JUPYTER or not IS_INTERACTIVE:
-            # --json, --yes, and Jupyter doesn't support interactive prompts
-            non_interactive.append(channel)
-        elif _prompt_acceptance(channel, pair, console):
-            # user manually accepted the Terms of Service
-            accepted[channel.base_url] = accept_tos(
-                channel,
-                tos_root=tos_root,
-                cache_timeout=cache_timeout,
-            ).metadata
-        else:
-            # user manually rejected the Terms of Service
-            reject_tos(channel, tos_root=tos_root, cache_timeout=cache_timeout)
-            rejected.append(channel)
-=======
     accepted, rejected, non_interactive = _process_channel_pairs(
         accepted=accepted,
         rejected=rejected,
@@ -453,7 +419,6 @@
         console=console,
         printer=printer,
     )
->>>>>>> d1b50140
 
     if non_interactive:
         raise CondaToSNonInteractiveError(*non_interactive)
