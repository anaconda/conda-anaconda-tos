# Copyright (C) 2024 Anaconda, Inc
# SPDX-License-Identifier: BSD-3-Clause
from __future__ import annotations

from typing import TYPE_CHECKING

from conda.base.context import context
from conda.models.channel import Channel

from anaconda_conda_tos.path import get_metadata_path
from anaconda_conda_tos.tos import (
    accept_tos,
    get_channels,
    get_tos,
    reject_tos,
    view_tos,
)

if TYPE_CHECKING:
    from pathlib import Path

    from pytest import CaptureFixture


def test_get_channels() -> None:
    defaults = set(map(Channel, context.default_channels))
    assert set(get_channels("defaults")) == defaults

    conda_forge = {Channel("conda-forge")}
    assert set(get_channels("conda-forge")) == conda_forge

    assert set(get_channels("defaults", "conda-forge")) == defaults | conda_forge


def test_view_tos(
    capsys: CaptureFixture,
    tos_channel: str,
    sample_channel: str,
    tmp_path: Path,
    tos_full_lines: list[str],
) -> None:
    view_tos(tos_channel, tos_root=tmp_path, cache_timeout=0)
    out, err = capsys.readouterr()
    tos_lines = out.splitlines()
    assert tos_lines == [f"viewing ToS for {tos_channel}:", *tos_full_lines]
    # assert not err  # server log is output to stderr

    view_tos(sample_channel, tos_root=tmp_path, cache_timeout=0)
    out, err = capsys.readouterr()
    sample_lines = out.splitlines()
    assert sample_lines == [f"viewing ToS for {sample_channel}:", "ToS not found"]
    # assert not err  # server log is output to stderr

    view_tos(tos_channel, sample_channel, tos_root=tmp_path, cache_timeout=0)
    out, err = capsys.readouterr()
    assert out.splitlines() == [*tos_lines, *sample_lines]
    # assert not err  # server log is output to stderr


def test_accept_tos(
    capsys: CaptureFixture,
    tos_channel: str,
    sample_channel: str,
    tmp_path: Path,
) -> None:
    accept_tos(tos_channel, tos_root=tmp_path, cache_timeout=0)
    out, err = capsys.readouterr()
    tos_lines = out.splitlines()
    assert tos_lines == [f"accepting ToS for {tos_channel}"]
    # assert not err  # server log is output to stderr

    accept_tos(sample_channel, tos_root=tmp_path, cache_timeout=0)
    out, err = capsys.readouterr()
    sample_lines = out.splitlines()
    assert sample_lines == [f"ToS not found for {sample_channel}"]
    # assert not err  # server log is output to stderr

    accept_tos(tos_channel, sample_channel, tos_root=tmp_path, cache_timeout=0)
    out, err = capsys.readouterr()
    assert out.splitlines() == [*tos_lines, *sample_lines]
    # assert not err  # server log is output to stderr


def test_reject_tos(
    capsys: CaptureFixture,
    tos_channel: str,
    sample_channel: str,
    tmp_path: Path,
) -> None:
    reject_tos(tos_channel, tos_root=tmp_path, cache_timeout=0)
    out, err = capsys.readouterr()
    tos_lines = out.splitlines()
    assert tos_lines == [f"rejecting ToS for {tos_channel}"]
    # assert not err  # server log is output to stderr

    reject_tos(sample_channel, tos_root=tmp_path, cache_timeout=0)
    out, err = capsys.readouterr()
    sample_lines = out.splitlines()
    assert sample_lines == [f"ToS not found for {sample_channel}"]
    # assert not err  # server log is output to stderr

    reject_tos(tos_channel, sample_channel, tos_root=tmp_path, cache_timeout=0)
    out, err = capsys.readouterr()
    assert out.splitlines() == [*tos_lines, *sample_lines]
    # assert not err  # server log is output to stderr


def test_get_tos(
    tmp_path: Path,
    tos_channel: str,
    sample_channel: str,
    mock_tos_search_path: tuple[Path, Path],
) -> None:
    _, user_tos_root = mock_tos_search_path

    # list all channels and whether their ToS has been accepted
    tos = list(get_tos(tos_channel, sample_channel, tos_root=tmp_path, cache_timeout=0))
    assert len(tos) == 2
    (channel1, metadata_pair1), (channel2, metadata_pair2) = tos
    assert channel1 == Channel(tos_channel)
<<<<<<< HEAD
    assert metadata_pair1
    assert not metadata_pair1.metadata.tos_accepted
=======
    assert not metadata_pair1
>>>>>>> 540a5ed7
    assert channel2 == Channel(sample_channel)
    assert not metadata_pair2

    # accept the ToS for a channel
    accept_tos(tos_channel, tos_root=user_tos_root, cache_timeout=0)
    tos = list(get_tos(tos_channel, sample_channel, tos_root=tmp_path, cache_timeout=0))
    assert len(tos) == 2
    (channel1, metadata_pair1), (channel2, metadata_pair2) = tos
    assert channel1 == Channel(tos_channel)
    assert metadata_pair1
    assert metadata_pair1.metadata.tos_accepted
<<<<<<< HEAD
    assert metadata_pair1.path == get_metadata_path(user_tos_root, tos_channel, 1)
=======
    assert metadata_pair1.path == get_tos_path(user_tos_root, tos_channel, 1)
>>>>>>> 540a5ed7
    assert channel2 == Channel(sample_channel)
    assert not metadata_pair2

    # list all channels that have been accepted even if it is not active
    accept_tos(tos_channel, tos_root=user_tos_root, cache_timeout=0)
    tos = list(get_tos(tos_root=tmp_path, cache_timeout=0))
    assert len(tos) == 1
    channel1, metadata_pair1 = tos[0]
    assert channel1 == Channel(tos_channel)
    assert metadata_pair1
    assert metadata_pair1.metadata.tos_accepted
<<<<<<< HEAD
    assert metadata_pair1.path == get_metadata_path(user_tos_root, tos_channel, 1)
=======
    assert metadata_pair1.path == get_tos_path(user_tos_root, tos_channel, 1)
>>>>>>> 540a5ed7

    # even rejected ToS channels are listed
    reject_tos(tos_channel, tos_root=user_tos_root, cache_timeout=0)
    tos = list(get_tos(tos_root=tmp_path, cache_timeout=0))
    assert len(tos) == 1
    channel1, metadata_pair1 = tos[0]
    assert channel1 == Channel(tos_channel)
    assert metadata_pair1
    assert not metadata_pair1.metadata.tos_accepted
<<<<<<< HEAD
    assert metadata_pair1.path == get_metadata_path(user_tos_root, tos_channel, 1)
=======
    assert metadata_pair1.path == get_tos_path(user_tos_root, tos_channel, 1)
>>>>>>> 540a5ed7
<|MERGE_RESOLUTION|>--- conflicted
+++ resolved
@@ -118,12 +118,7 @@
     assert len(tos) == 2
     (channel1, metadata_pair1), (channel2, metadata_pair2) = tos
     assert channel1 == Channel(tos_channel)
-<<<<<<< HEAD
-    assert metadata_pair1
-    assert not metadata_pair1.metadata.tos_accepted
-=======
     assert not metadata_pair1
->>>>>>> 540a5ed7
     assert channel2 == Channel(sample_channel)
     assert not metadata_pair2
 
@@ -135,11 +130,7 @@
     assert channel1 == Channel(tos_channel)
     assert metadata_pair1
     assert metadata_pair1.metadata.tos_accepted
-<<<<<<< HEAD
     assert metadata_pair1.path == get_metadata_path(user_tos_root, tos_channel, 1)
-=======
-    assert metadata_pair1.path == get_tos_path(user_tos_root, tos_channel, 1)
->>>>>>> 540a5ed7
     assert channel2 == Channel(sample_channel)
     assert not metadata_pair2
 
@@ -151,11 +142,7 @@
     assert channel1 == Channel(tos_channel)
     assert metadata_pair1
     assert metadata_pair1.metadata.tos_accepted
-<<<<<<< HEAD
     assert metadata_pair1.path == get_metadata_path(user_tos_root, tos_channel, 1)
-=======
-    assert metadata_pair1.path == get_tos_path(user_tos_root, tos_channel, 1)
->>>>>>> 540a5ed7
 
     # even rejected ToS channels are listed
     reject_tos(tos_channel, tos_root=user_tos_root, cache_timeout=0)
@@ -165,8 +152,4 @@
     assert channel1 == Channel(tos_channel)
     assert metadata_pair1
     assert not metadata_pair1.metadata.tos_accepted
-<<<<<<< HEAD
-    assert metadata_pair1.path == get_metadata_path(user_tos_root, tos_channel, 1)
-=======
-    assert metadata_pair1.path == get_tos_path(user_tos_root, tos_channel, 1)
->>>>>>> 540a5ed7
+    assert metadata_pair1.path == get_metadata_path(user_tos_root, tos_channel, 1)